--- conflicted
+++ resolved
@@ -111,18 +111,6 @@
 
   return fft_size;
 }
-<<<<<<< HEAD
-
-template <
-    typename ExecutionSpace, typename PlanType, typename InfoType,
-    std::enable_if_t<std::is_same_v<ExecutionSpace, Kokkos::Experimental::SYCL>,
-                     std::nullptr_t> = nullptr>
-void destroy_plan_and_info(std::unique_ptr<PlanType>&, InfoType&) {
-  // In oneMKL, plans are destroybed by destructor
-  Kokkos::Profiling::ScopedRegion region("KokkosFFT::destroy_plan[TPL_oneMKL]");
-}
-=======
->>>>>>> d991b0cd
 }  // namespace Impl
 }  // namespace KokkosFFT
 
