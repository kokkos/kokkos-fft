// SPDX-FileCopyrightText: (C) The kokkos-fft development team, see COPYRIGHT.md file
//
// SPDX-License-Identifier: MIT OR Apache-2.0 WITH LLVM-exception

#ifndef KOKKOSFFT_HOST_TRANSFORM_HPP
#define KOKKOSFFT_HOST_TRANSFORM_HPP

#include <fftw3.h>
#include <Kokkos_Profiling_ScopedRegion.hpp>

namespace KokkosFFT {
namespace Impl {
<<<<<<< HEAD
template <typename PlanType, typename... Args>
void exec_plan(PlanType& plan, float* idata, fftwf_complex* odata,
               int /*direction*/, Args...) {
  Kokkos::Profiling::ScopedRegion region("KokkosFFT::exec_plan[TPL_fftw]");
  fftwf_execute_dft_r2c(plan, idata, odata);
}

template <typename PlanType, typename... Args>
void exec_plan(PlanType& plan, double* idata, fftw_complex* odata,
               int /*direction*/, Args...) {
  Kokkos::Profiling::ScopedRegion region("KokkosFFT::exec_plan[TPL_fftw]");
  fftw_execute_dft_r2c(plan, idata, odata);
}

template <typename PlanType, typename... Args>
void exec_plan(PlanType& plan, fftwf_complex* idata, float* odata,
               int /*direction*/, Args...) {
  Kokkos::Profiling::ScopedRegion region("KokkosFFT::exec_plan[TPL_fftw]");
  fftwf_execute_dft_c2r(plan, idata, odata);
}

template <typename PlanType, typename... Args>
void exec_plan(PlanType& plan, fftw_complex* idata, double* odata,
               int /*direction*/, Args...) {
  Kokkos::Profiling::ScopedRegion region("KokkosFFT::exec_plan[TPL_fftw]");
  fftw_execute_dft_c2r(plan, idata, odata);
}

template <typename PlanType, typename... Args>
void exec_plan(PlanType& plan, fftwf_complex* idata, fftwf_complex* odata,
               int /*direction*/, Args...) {
  Kokkos::Profiling::ScopedRegion region("KokkosFFT::exec_plan[TPL_fftw]");
  fftwf_execute_dft(plan, idata, odata);
}

template <typename PlanType, typename... Args>
void exec_plan(PlanType plan, fftw_complex* idata, fftw_complex* odata,
               int /*direction*/, Args...) {
  Kokkos::Profiling::ScopedRegion region("KokkosFFT::exec_plan[TPL_fftw]");
  fftw_execute_dft(plan, idata, odata);
=======

template <typename ScopedPlanType>
void exec_plan(const ScopedPlanType& scoped_plan, float* idata,
               fftwf_complex* odata, int /*direction*/) {
  fftwf_execute_dft_r2c(scoped_plan.plan(), idata, odata);
}

template <typename ScopedPlanType>
void exec_plan(const ScopedPlanType& scoped_plan, double* idata,
               fftw_complex* odata, int /*direction*/) {
  fftw_execute_dft_r2c(scoped_plan.plan(), idata, odata);
}

template <typename ScopedPlanType>
void exec_plan(const ScopedPlanType& scoped_plan, fftwf_complex* idata,
               float* odata, int /*direction*/) {
  fftwf_execute_dft_c2r(scoped_plan.plan(), idata, odata);
}

template <typename ScopedPlanType>
void exec_plan(const ScopedPlanType& scoped_plan, fftw_complex* idata,
               double* odata, int /*direction*/) {
  fftw_execute_dft_c2r(scoped_plan.plan(), idata, odata);
}

template <typename ScopedPlanType>
void exec_plan(const ScopedPlanType& scoped_plan, fftwf_complex* idata,
               fftwf_complex* odata, int /*direction*/) {
  fftwf_execute_dft(scoped_plan.plan(), idata, odata);
}

template <typename ScopedPlanType>
void exec_plan(const ScopedPlanType& scoped_plan, fftw_complex* idata,
               fftw_complex* odata, int /*direction*/) {
  fftw_execute_dft(scoped_plan.plan(), idata, odata);
>>>>>>> d991b0cd
}
}  // namespace Impl
}  // namespace KokkosFFT

#endif<|MERGE_RESOLUTION|>--- conflicted
+++ resolved
@@ -10,84 +10,53 @@
 
 namespace KokkosFFT {
 namespace Impl {
-<<<<<<< HEAD
-template <typename PlanType, typename... Args>
-void exec_plan(PlanType& plan, float* idata, fftwf_complex* odata,
-               int /*direction*/, Args...) {
-  Kokkos::Profiling::ScopedRegion region("KokkosFFT::exec_plan[TPL_fftw]");
-  fftwf_execute_dft_r2c(plan, idata, odata);
-}
-
-template <typename PlanType, typename... Args>
-void exec_plan(PlanType& plan, double* idata, fftw_complex* odata,
-               int /*direction*/, Args...) {
-  Kokkos::Profiling::ScopedRegion region("KokkosFFT::exec_plan[TPL_fftw]");
-  fftw_execute_dft_r2c(plan, idata, odata);
-}
-
-template <typename PlanType, typename... Args>
-void exec_plan(PlanType& plan, fftwf_complex* idata, float* odata,
-               int /*direction*/, Args...) {
-  Kokkos::Profiling::ScopedRegion region("KokkosFFT::exec_plan[TPL_fftw]");
-  fftwf_execute_dft_c2r(plan, idata, odata);
-}
-
-template <typename PlanType, typename... Args>
-void exec_plan(PlanType& plan, fftw_complex* idata, double* odata,
-               int /*direction*/, Args...) {
-  Kokkos::Profiling::ScopedRegion region("KokkosFFT::exec_plan[TPL_fftw]");
-  fftw_execute_dft_c2r(plan, idata, odata);
-}
-
-template <typename PlanType, typename... Args>
-void exec_plan(PlanType& plan, fftwf_complex* idata, fftwf_complex* odata,
-               int /*direction*/, Args...) {
-  Kokkos::Profiling::ScopedRegion region("KokkosFFT::exec_plan[TPL_fftw]");
-  fftwf_execute_dft(plan, idata, odata);
-}
-
-template <typename PlanType, typename... Args>
-void exec_plan(PlanType plan, fftw_complex* idata, fftw_complex* odata,
-               int /*direction*/, Args...) {
-  Kokkos::Profiling::ScopedRegion region("KokkosFFT::exec_plan[TPL_fftw]");
-  fftw_execute_dft(plan, idata, odata);
-=======
 
 template <typename ScopedPlanType>
 void exec_plan(const ScopedPlanType& scoped_plan, float* idata,
                fftwf_complex* odata, int /*direction*/) {
+  Kokkos::Profiling::ScopedRegion region(
+      "KokkosFFT::exec_plan[TPL_fftwExecR2C]");
   fftwf_execute_dft_r2c(scoped_plan.plan(), idata, odata);
 }
 
 template <typename ScopedPlanType>
 void exec_plan(const ScopedPlanType& scoped_plan, double* idata,
                fftw_complex* odata, int /*direction*/) {
+  Kokkos::Profiling::ScopedRegion region(
+      "KokkosFFT::exec_plan[TPL_fftwExecD2Z]");
   fftw_execute_dft_r2c(scoped_plan.plan(), idata, odata);
 }
 
 template <typename ScopedPlanType>
 void exec_plan(const ScopedPlanType& scoped_plan, fftwf_complex* idata,
                float* odata, int /*direction*/) {
+  Kokkos::Profiling::ScopedRegion region(
+      "KokkosFFT::exec_plan[TPL_fftwExecC2R]");
   fftwf_execute_dft_c2r(scoped_plan.plan(), idata, odata);
 }
 
 template <typename ScopedPlanType>
 void exec_plan(const ScopedPlanType& scoped_plan, fftw_complex* idata,
                double* odata, int /*direction*/) {
+  Kokkos::Profiling::ScopedRegion region(
+      "KokkosFFT::exec_plan[TPL_fftwExecZ2D]");
   fftw_execute_dft_c2r(scoped_plan.plan(), idata, odata);
 }
 
 template <typename ScopedPlanType>
 void exec_plan(const ScopedPlanType& scoped_plan, fftwf_complex* idata,
                fftwf_complex* odata, int /*direction*/) {
+  Kokkos::Profiling::ScopedRegion region(
+      "KokkosFFT::exec_plan[TPL_fftwExecC2C]");
   fftwf_execute_dft(scoped_plan.plan(), idata, odata);
 }
 
 template <typename ScopedPlanType>
 void exec_plan(const ScopedPlanType& scoped_plan, fftw_complex* idata,
                fftw_complex* odata, int /*direction*/) {
+  Kokkos::Profiling::ScopedRegion region(
+      "KokkosFFT::exec_plan[TPL_fftwExecZ2Z]");
   fftw_execute_dft(scoped_plan.plan(), idata, odata);
->>>>>>> d991b0cd
 }
 }  // namespace Impl
 }  // namespace KokkosFFT
