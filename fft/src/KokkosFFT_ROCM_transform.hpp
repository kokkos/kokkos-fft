--- conflicted
+++ resolved
@@ -13,15 +13,10 @@
 
 namespace KokkosFFT {
 namespace Impl {
-<<<<<<< HEAD
-inline void exec_plan(rocfft_plan& plan, float* idata,
-                      std::complex<float>* odata, int /*direction*/,
-                      const rocfft_execution_info& execution_info) {
-  Kokkos::Profiling::ScopedRegion region("KokkosFFT::exec_plan[TPL_rocfft]");
-=======
 inline void exec_plan(const ScopedRocfftPlan<float>& scoped_plan, float* idata,
                       std::complex<float>* odata, int /*direction*/) {
->>>>>>> d991b0cd
+  Kokkos::Profiling::ScopedRegion region(
+      "KokkosFFT::exec_plan[TPL_rocfftExecR2C]");
   rocfft_status status =
       rocfft_execute(scoped_plan.plan(), (void**)&idata, (void**)&odata,
                      scoped_plan.execution_info());
@@ -29,16 +24,11 @@
                      "rocfft_execute for R2C failed");
 }
 
-<<<<<<< HEAD
-inline void exec_plan(rocfft_plan& plan, double* idata,
-                      std::complex<double>* odata, int /*direction*/,
-                      const rocfft_execution_info& execution_info) {
-  Kokkos::Profiling::ScopedRegion region("KokkosFFT::exec_plan[TPL_rocfft]");
-=======
 inline void exec_plan(const ScopedRocfftPlan<double>& scoped_plan,
                       double* idata, std::complex<double>* odata,
                       int /*direction*/) {
->>>>>>> d991b0cd
+  Kokkos::Profiling::ScopedRegion region(
+      "KokkosFFT::exec_plan[TPL_rocfftExecD2Z]");
   rocfft_status status =
       rocfft_execute(scoped_plan.plan(), (void**)&idata, (void**)&odata,
                      scoped_plan.execution_info());
@@ -46,16 +36,11 @@
                      "rocfft_execute for D2Z failed");
 }
 
-<<<<<<< HEAD
-inline void exec_plan(rocfft_plan& plan, std::complex<float>* idata,
-                      float* odata, int /*direction*/,
-                      const rocfft_execution_info& execution_info) {
-  Kokkos::Profiling::ScopedRegion region("KokkosFFT::exec_plan[TPL_rocfft]");
-=======
 inline void exec_plan(
     const ScopedRocfftPlan<Kokkos::complex<float>>& scoped_plan,
     std::complex<float>* idata, float* odata, int /*direction*/) {
->>>>>>> d991b0cd
+  Kokkos::Profiling::ScopedRegion region(
+      "KokkosFFT::exec_plan[TPL_rocfftExecC2R]");
   rocfft_status status =
       rocfft_execute(scoped_plan.plan(), (void**)&idata, (void**)&odata,
                      scoped_plan.execution_info());
@@ -63,16 +48,11 @@
                      "rocfft_execute for C2R failed");
 }
 
-<<<<<<< HEAD
-inline void exec_plan(rocfft_plan& plan, std::complex<double>* idata,
-                      double* odata, int /*direction*/,
-                      const rocfft_execution_info& execution_info) {
-  Kokkos::Profiling::ScopedRegion region("KokkosFFT::exec_plan[TPL_rocfft]");
-=======
 inline void exec_plan(
     const ScopedRocfftPlan<Kokkos::complex<double>>& scoped_plan,
     std::complex<double>* idata, double* odata, int /*direction*/) {
->>>>>>> d991b0cd
+  Kokkos::Profiling::ScopedRegion region(
+      "KokkosFFT::exec_plan[TPL_rocfftExecZ2D]");
   rocfft_status status =
       rocfft_execute(scoped_plan.plan(), (void**)&idata, (void**)&odata,
                      scoped_plan.execution_info());
@@ -80,16 +60,11 @@
                      "rocfft_execute for Z2D failed");
 }
 
-<<<<<<< HEAD
-inline void exec_plan(rocfft_plan& plan, std::complex<float>* idata,
-                      std::complex<float>* odata, int /*direction*/,
-                      const rocfft_execution_info& execution_info) {
-  Kokkos::Profiling::ScopedRegion region("KokkosFFT::exec_plan[TPL_rocfft]");
-=======
 inline void exec_plan(
     const ScopedRocfftPlan<Kokkos::complex<float>>& scoped_plan,
     std::complex<float>* idata, std::complex<float>* odata, int /*direction*/) {
->>>>>>> d991b0cd
+  Kokkos::Profiling::ScopedRegion region(
+      "KokkosFFT::exec_plan[TPL_rocfftExecC2C]");
   rocfft_status status =
       rocfft_execute(scoped_plan.plan(), (void**)&idata, (void**)&odata,
                      scoped_plan.execution_info());
@@ -97,17 +72,12 @@
                      "rocfft_execute for C2C failed");
 }
 
-<<<<<<< HEAD
-inline void exec_plan(rocfft_plan& plan, std::complex<double>* idata,
-                      std::complex<double>* odata, int /*direction*/,
-                      const rocfft_execution_info& execution_info) {
-  Kokkos::Profiling::ScopedRegion region("KokkosFFT::exec_plan[TPL_rocfft]");
-=======
 inline void exec_plan(
     const ScopedRocfftPlan<Kokkos::complex<double>>& scoped_plan,
     std::complex<double>* idata, std::complex<double>* odata,
     int /*direction*/) {
->>>>>>> d991b0cd
+  Kokkos::Profiling::ScopedRegion region(
+      "KokkosFFT::exec_plan[TPL_rocfftExecZ2Z]");
   rocfft_status status =
       rocfft_execute(scoped_plan.plan(), (void**)&idata, (void**)&odata,
                      scoped_plan.execution_info());
