--- conflicted
+++ resolved
@@ -12,56 +12,11 @@
 
 namespace KokkosFFT {
 namespace Impl {
-<<<<<<< HEAD
-template <typename... Args>
-inline void exec_plan(cufftHandle& plan, cufftReal* idata, cufftComplex* odata,
-                      int /*direction*/, Args...) {
-  Kokkos::Profiling::ScopedRegion region("KokkosFFT::exec_plan[TPL_cufft]");
-  cufftResult cufft_rt = cufftExecR2C(plan, idata, odata);
-  KOKKOSFFT_THROW_IF(cufft_rt != CUFFT_SUCCESS, "cufftExecR2C failed");
-}
-
-template <typename... Args>
-inline void exec_plan(cufftHandle& plan, cufftDoubleReal* idata,
-                      cufftDoubleComplex* odata, int /*direction*/, Args...) {
-  Kokkos::Profiling::ScopedRegion region("KokkosFFT::exec_plan[TPL_cufft]");
-  cufftResult cufft_rt = cufftExecD2Z(plan, idata, odata);
-  KOKKOSFFT_THROW_IF(cufft_rt != CUFFT_SUCCESS, "cufftExecD2Z failed");
-}
-
-template <typename... Args>
-inline void exec_plan(cufftHandle& plan, cufftComplex* idata, cufftReal* odata,
-                      int /*direction*/, Args...) {
-  Kokkos::Profiling::ScopedRegion region("KokkosFFT::exec_plan[TPL_cufft]");
-  cufftResult cufft_rt = cufftExecC2R(plan, idata, odata);
-  KOKKOSFFT_THROW_IF(cufft_rt != CUFFT_SUCCESS, "cufftExecC2R failed");
-}
-
-template <typename... Args>
-inline void exec_plan(cufftHandle& plan, cufftDoubleComplex* idata,
-                      cufftDoubleReal* odata, int /*direction*/, Args...) {
-  Kokkos::Profiling::ScopedRegion region("KokkosFFT::exec_plan[TPL_cufft]");
-  cufftResult cufft_rt = cufftExecZ2D(plan, idata, odata);
-  KOKKOSFFT_THROW_IF(cufft_rt != CUFFT_SUCCESS, "cufftExecZ2D failed");
-}
-
-template <typename... Args>
-inline void exec_plan(cufftHandle& plan, cufftComplex* idata,
-                      cufftComplex* odata, int direction, Args...) {
-  Kokkos::Profiling::ScopedRegion region("KokkosFFT::exec_plan[TPL_cufft]");
-  cufftResult cufft_rt = cufftExecC2C(plan, idata, odata, direction);
-  KOKKOSFFT_THROW_IF(cufft_rt != CUFFT_SUCCESS, "cufftExecC2C failed");
-}
-
-template <typename... Args>
-inline void exec_plan(cufftHandle& plan, cufftDoubleComplex* idata,
-                      cufftDoubleComplex* odata, int direction, Args...) {
-  Kokkos::Profiling::ScopedRegion region("KokkosFFT::exec_plan[TPL_cufft]");
-  cufftResult cufft_rt = cufftExecZ2Z(plan, idata, odata, direction);
-=======
 
 inline void exec_plan(const ScopedCufftPlan& scoped_plan, cufftReal* idata,
                       cufftComplex* odata, int /*direction*/) {
+  Kokkos::Profiling::ScopedRegion region(
+      "KokkosFFT::exec_plan[TPL_cufftExecR2C]");
   cufftResult cufft_rt = cufftExecR2C(scoped_plan.plan(), idata, odata);
   KOKKOSFFT_THROW_IF(cufft_rt != CUFFT_SUCCESS, "cufftExecR2C failed");
 }
@@ -69,12 +24,16 @@
 inline void exec_plan(const ScopedCufftPlan& scoped_plan,
                       cufftDoubleReal* idata, cufftDoubleComplex* odata,
                       int /*direction*/) {
+  Kokkos::Profiling::ScopedRegion region(
+      "KokkosFFT::exec_plan[TPL_cufftExecD2Z]");
   cufftResult cufft_rt = cufftExecD2Z(scoped_plan.plan(), idata, odata);
   KOKKOSFFT_THROW_IF(cufft_rt != CUFFT_SUCCESS, "cufftExecD2Z failed");
 }
 
 inline void exec_plan(const ScopedCufftPlan& scoped_plan, cufftComplex* idata,
                       cufftReal* odata, int /*direction*/) {
+  Kokkos::Profiling::ScopedRegion region(
+      "KokkosFFT::exec_plan[TPL_cufftExecC2R]");
   cufftResult cufft_rt = cufftExecC2R(scoped_plan.plan(), idata, odata);
   KOKKOSFFT_THROW_IF(cufft_rt != CUFFT_SUCCESS, "cufftExecC2R failed");
 }
@@ -82,12 +41,16 @@
 inline void exec_plan(const ScopedCufftPlan& scoped_plan,
                       cufftDoubleComplex* idata, cufftDoubleReal* odata,
                       int /*direction*/) {
+  Kokkos::Profiling::ScopedRegion region(
+      "KokkosFFT::exec_plan[TPL_cufftExecZ2D]");
   cufftResult cufft_rt = cufftExecZ2D(scoped_plan.plan(), idata, odata);
   KOKKOSFFT_THROW_IF(cufft_rt != CUFFT_SUCCESS, "cufftExecZ2D failed");
 }
 
 inline void exec_plan(const ScopedCufftPlan& scoped_plan, cufftComplex* idata,
                       cufftComplex* odata, int direction) {
+  Kokkos::Profiling::ScopedRegion region(
+      "KokkosFFT::exec_plan[TPL_cufftExecC2C]");
   cufftResult cufft_rt =
       cufftExecC2C(scoped_plan.plan(), idata, odata, direction);
   KOKKOSFFT_THROW_IF(cufft_rt != CUFFT_SUCCESS, "cufftExecC2C failed");
@@ -96,9 +59,10 @@
 inline void exec_plan(const ScopedCufftPlan& scoped_plan,
                       cufftDoubleComplex* idata, cufftDoubleComplex* odata,
                       int direction) {
+  Kokkos::Profiling::ScopedRegion region(
+      "KokkosFFT::exec_plan[TPL_cufftExecZ2Z]");
   cufftResult cufft_rt =
       cufftExecZ2Z(scoped_plan.plan(), idata, odata, direction);
->>>>>>> d991b0cd
   KOKKOSFFT_THROW_IF(cufft_rt != CUFFT_SUCCESS, "cufftExecZ2Z failed");
 }
 }  // namespace Impl
