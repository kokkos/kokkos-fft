--- conflicted
+++ resolved
@@ -311,20 +311,12 @@
       - name: Deploy artifacts
         run: tar -xvf tests_${{ matrix.backend.name }}.tar
 
-<<<<<<< HEAD
-=======
-      - name: Pull Singularity image
-        # pulling the image in advance seems necessary as sometimes invoking `singularity run` on the image URL fails because it cannot find ghcr.io
-        run: singularity pull oras://ghcr.io/kokkos/kokkos-fft/base_${{ matrix.backend.image }}_singularity_${{ needs.check_docker_files.outputs.image_suffix }}:${{ needs.check_docker_files.outputs.image_tag }}
-        if: ${{ matrix.backend.name == 'cuda' }}
-
->>>>>>> e5be4441
       - name: Run CUDA tests within Slurm job and Singularity image
         run: |
           # pulling the image in advance seems necessary as sometimes invoking
           # `singularity run` on the image URL fails because it cannot find
           # ghcr.io
-          singularity pull oras://ghcr.io/cexa-project/kokkos-fft/base_${{ matrix.backend.image }}_singularity_${{ needs.check_docker_files.outputs.image_suffix }}:${{ needs.check_docker_files.outputs.image_tag }}
+          singularity pull oras://ghcr.io/kokkos/kokkos-fft/base_${{ matrix.backend.image }}_singularity_${{ needs.check_docker_files.outputs.image_suffix }}:${{ needs.check_docker_files.outputs.image_tag }}
           # submit job
           srun --nodes=1 --time=01:00:00 -p gpua100 --gres=gpu:1 \
           # run tests
@@ -344,12 +336,7 @@
 
       - name: Run OpenMP/Threads/Serial tests within Docker image
         run: |
-<<<<<<< HEAD
           # run tests
-          docker run -v $PWD/build:/work/build -w /work/build ghcr.io/cexa-project/kokkos-fft/base_${{ matrix.backend.image }}_${{ needs.check_docker_files.outputs.image_suffix }}:${{ needs.check_docker_files.outputs.image_tag }} \
+          docker run -v $PWD/build:/work/build -w /work/build ghcr.io/kokkos/kokkos-fft/base_${{ matrix.backend.image }}_${{ needs.check_docker_files.outputs.image_suffix }}:${{ needs.check_docker_files.outputs.image_tag }} \
             ctest --output-on-failure
-=======
-          docker run -v $PWD/build:/work/build -w /work/build ghcr.io/kokkos/kokkos-fft/base_${{ matrix.backend.image }}_${{ needs.check_docker_files.outputs.image_suffix }}:${{ needs.check_docker_files.outputs.image_tag }} \
-          ctest --output-on-failure
->>>>>>> e5be4441
         if: ${{ matrix.backend.name == 'openmp' || matrix.backend.name == 'threads' || matrix.backend.name == 'serial' }}