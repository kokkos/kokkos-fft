--- conflicted
+++ resolved
@@ -1,8 +1,4 @@
-<<<<<<< HEAD
-cmake_minimum_required(VERSION 3.23)
-=======
 cmake_minimum_required(VERSION 3.22)
->>>>>>> 38115f33
 project(KokkosFFT LANGUAGES CXX)
 
 # Add cmake helpers for FFTW
@@ -10,13 +6,8 @@
 
 # Options
 option(BUILD_EXAMPLES "Build KokkosFFT examples" ON)
-<<<<<<< HEAD
-option(KokkosFFT_ENABLE_HOST_AND_DEVICE "Enable fft on both host and device" OFF)
-option(KokkosFFT_INTERNAL_Kokkos "Build internal Kokkos instead of relying on external one" OFF)
-=======
 option(KokkosFFT_ENABLE_HOST_AND_DEVICE "Enable FFT on both host and device")
 option(KokkosFFT_INTERNAL_Kokkos "Build internal Kokkos instead of relying on external one")
->>>>>>> 38115f33
 
 if (NOT KokkosFFT_INTERNAL_Kokkos)
     # First check, Kokkos is added as subdirectory or not
