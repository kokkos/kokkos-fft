cmake_minimum_required(VERSION 3.22)
project(KokkosFFT LANGUAGES CXX)

# Add cmake helpers for FFTW
list(INSERT CMAKE_MODULE_PATH 0 "${CMAKE_CURRENT_SOURCE_DIR}/cmake")

# Options
<<<<<<< HEAD
option(BUILD_EXAMPLES "Build kokkos-fft examples" ON)
option(KokkosFFT_ENABLE_HOST_AND_DEVICE "Enable fft on both host and device" OFF)
option(KokkosFFT_INTERNAL_Kokkos "Build internal Kokkos instead of relying on external one" OFF)
option(KokkosFFT_ENABLE_BENCHMARK "Build benchmarks for KokkosFFT" OFF)

# Version information
set(KokkosFFT_VERSION_MAJOR 0)
set(KokkosFFT_VERSION_MINOR 0)
set(KokkosFFT_VERSION_PATCH 00)
set(KokkosFFT_VERSION "${KokkosFFT_VERSION_MAJOR}.${KokkosFFT_VERSION_MINOR}.${KokkosFFT_VERSION_PATCH}")

#Set variables for config file
math(EXPR KOKKOSFFT_VERSION "${KokkosFFT_VERSION_MAJOR} * 10000 + ${KokkosFFT_VERSION_MINOR} * 100 + ${KokkosFFT_VERSION_PATCH}")
math(EXPR KOKKOSFFT_VERSION_MAJOR "${KOKKOSFFT_VERSION} / 10000")
math(EXPR KOKKOSFFT_VERSION_MINOR "${KOKKOSFFT_VERSION} / 100 % 100")
math(EXPR KOKKOSFFT_VERSION_PATCH "${KOKKOSFFT_VERSION} % 100")
=======
option(BUILD_EXAMPLES "Build KokkosFFT examples" ON)
option(KokkosFFT_ENABLE_HOST_AND_DEVICE "Enable FFT on both host and device")
option(KokkosFFT_INTERNAL_Kokkos "Build internal Kokkos instead of relying on external one")
>>>>>>> 38115f33

if (NOT KokkosFFT_INTERNAL_Kokkos)
    # First check, Kokkos is added as subdirectory or not
    if(NOT TARGET Kokkos::kokkos)
        find_package(Kokkos REQUIRED)
    endif()
else ()
    add_subdirectory(tpls/kokkos)
endif ()

# Googletest
include(CTest)
if(BUILD_TESTING)
    find_package(GTest CONFIG)
    if(NOT GTest_FOUND)
        add_subdirectory(tpls/googletest)
    endif()
endif()

# Benchmark
if(KokkosFFT_ENABLE_BENCHMARK)
    option(BENCHMARK_ENABLE_TESTING "Enable testing of the benchmark library." OFF)
    add_subdirectory(tpls/benchmark)

    # [TO DO] Fix this, it detects benchmark not a googlebench
    #find_package(benchmark QUIET)
    #if(NOT benchmark_FOUND)
    #    add_subdirectory(tpls/benchmark)
    #endif()
endif()

# Configure files to display configuration
# Configure the library
set(
    PACKAGE_NAME_CONFIG_FILES
    KokkosFFT_config.h
    KokkosFFT_Version_Info.hpp
)

foreach(CONFIG_FILE ${PACKAGE_NAME_CONFIG_FILES})
    configure_file(
        cmake/${CONFIG_FILE}.in
        ${CMAKE_BINARY_DIR}/${CONFIG_FILE}
    )
endforeach()

# Set directories used for install
include(GNUInstallDirs)
set(LIBDIR ${CMAKE_INSTALL_LIBDIR}/cmake/${PROJECT_NAME})
set(INSTALL_INCLUDEDIR ${CMAKE_INSTALL_PREFIX}/${CMAKE_INSTALL_INCLUDEDIR})
set(INSTALL_LIBDIR ${CMAKE_INSTALL_PREFIX}/${LIBDIR})
set(KokkosFFT_EXPORT_TARGET "${PROJECT_NAME}-Targets")

add_subdirectory(common)
add_subdirectory(fft)
if(BUILD_EXAMPLES)
    add_subdirectory(examples)
endif()

# Installation
include(CMakePackageConfigHelpers)

install(
    TARGETS common fft
    EXPORT ${KokkosFFT_EXPORT_TARGET}
)

install(
    EXPORT ${KokkosFFT_EXPORT_TARGET}
    NAMESPACE KokkosFFT::
    DESTINATION ${INSTALL_LIBDIR}
)

install(
    DIRECTORY ${CMAKE_CURRENT_SOURCE_DIR}/common/src/ ${CMAKE_CURRENT_SOURCE_DIR}/fft/src/
    DESTINATION ${INSTALL_INCLUDEDIR}
)

install(
    FILES ${CMAKE_SOURCE_DIR}/cmake/FindFFTW.cmake
    DESTINATION ${INSTALL_LIBDIR}
)

configure_package_config_file(cmake/KokkosFFTConfig.cmake.in
    ${CMAKE_CURRENT_BINARY_DIR}/KokkosFFTConfig.cmake
    INSTALL_DESTINATION ${INSTALL_LIBDIR}
)

write_basic_package_version_file(
    ${CMAKE_CURRENT_BINARY_DIR}/KokkosFFTConfigVersion.cmake
    VERSION ${KokkosFFT_VERSION}
    COMPATIBILITY SameMajorVersion
)

install(
    FILES ${CMAKE_CURRENT_BINARY_DIR}/KokkosFFTConfig.cmake
          ${CMAKE_CURRENT_BINARY_DIR}/KokkosFFTConfigVersion.cmake
    DESTINATION ${INSTALL_LIBDIR}
)<|MERGE_RESOLUTION|>--- conflicted
+++ resolved
@@ -5,9 +5,8 @@
 list(INSERT CMAKE_MODULE_PATH 0 "${CMAKE_CURRENT_SOURCE_DIR}/cmake")
 
 # Options
-<<<<<<< HEAD
-option(BUILD_EXAMPLES "Build kokkos-fft examples" ON)
-option(KokkosFFT_ENABLE_HOST_AND_DEVICE "Enable fft on both host and device" OFF)
+option(BUILD_EXAMPLES "Build KokkosFFT examples" ON)
+option(KokkosFFT_ENABLE_HOST_AND_DEVICE "Enable FFT on both host and device" OFF)
 option(KokkosFFT_INTERNAL_Kokkos "Build internal Kokkos instead of relying on external one" OFF)
 option(KokkosFFT_ENABLE_BENCHMARK "Build benchmarks for KokkosFFT" OFF)
 
@@ -22,11 +21,6 @@
 math(EXPR KOKKOSFFT_VERSION_MAJOR "${KOKKOSFFT_VERSION} / 10000")
 math(EXPR KOKKOSFFT_VERSION_MINOR "${KOKKOSFFT_VERSION} / 100 % 100")
 math(EXPR KOKKOSFFT_VERSION_PATCH "${KOKKOSFFT_VERSION} % 100")
-=======
-option(BUILD_EXAMPLES "Build KokkosFFT examples" ON)
-option(KokkosFFT_ENABLE_HOST_AND_DEVICE "Enable FFT on both host and device")
-option(KokkosFFT_INTERNAL_Kokkos "Build internal Kokkos instead of relying on external one")
->>>>>>> 38115f33
 
 if (NOT KokkosFFT_INTERNAL_Kokkos)
     # First check, Kokkos is added as subdirectory or not
